--- conflicted
+++ resolved
@@ -524,16 +524,8 @@
 }
 
 func (c *baseClient) getUser(ctx context.Context, query *userQuery) (*UserRecord, error) {
-<<<<<<< HEAD
-	var parsed struct {
-		Users []*userQueryResponse `json:"users"`
-	}
-	resp, err := c.post(ctx, "/accounts:lookup", query.build(), &parsed)
-	if err != nil {
-=======
 	var parsed getAccountInfoResponse
-	if _, err := c.post(ctx, "/accounts:lookup", query.build(), &parsed); err != nil {
->>>>>>> 0d63b017
+	if resp, err := c.post(ctx, "/accounts:lookup", query.build(), &parsed); err != nil {
 		return nil, err
 	}
 
